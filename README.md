# VLM-3R: Vision-Language Models Augmented with Instruction-Aligned 3D Reconstruction

**VLM-3R is a unified Vision-Language Model (VLM) framework integrating 3D reconstructive instruction tuning for deep spatial understanding from monocular video.**

The rapid advancement of Large Multimodal Models (LMMs) for 2D images and videos has motivated extending these models to understand 3D scenes, aiming for human-like visual-spatial intelligence. VLM-3R processes monocular video frames by employing a geometry encoder to derive implicit 3D tokens that represent spatial understanding. Through the utilization of Spatial-Visual–View Fusion technique and over 200K curated 3D reconstructive instruction tuning question-answer (QA) pairs, VLM-3R effectively aligns real-world spatial context with language instructions. This enables the model to perform monocular 3D spatial assistance and embodied reasoning.

[**Paper (arXiv)**](https://arxiv.org/abs/2403.xxxxx) **|** [**Project Page**](https://vlm-3r.github.io/) **|** [**Code (GitHub)**](https://github.com/VITA-Group/VLM-3R) **|** **Datasets & Benchmarks (Coming Soon)**

## 🧑‍💻 Authors

Zhiwen Fan¹†\*, Jian Zhang²\*, Renjie Li³, Junge Zhang⁴, Runjin Chen¹, Hezhen Hu¹, Kevin Wang¹, Huaizhi Qu⁵, Dilin Wang⁶, Zhicheng Yan⁶, Hongyu Xu⁶, Justin Theiss⁶, Tianlong Chen⁵, Jiachen Li⁴, Zhengzhong Tu³, Zhangyang Wang¹, Rakesh Ranjan⁶

¹UT Austin   ²XMU   ³TAMU   ⁴UCR   ⁵UNC   ⁶Meta

†Corresponding Author. \*Equal contribution.

(zhiwenfan@utexas.edu)

## Overview
![VLM-3R Project Overview](docs/images/teaser_00.jpg)

## 🚀 Key Innovations

- **End-to-End Monocular Video 3D Understanding:** VLM-3R directly processes monocular RGB videos without needing external depth sensors or pre-built 3D maps, significantly enhancing scalability and practical applicability.
- **3D Reconstructive Instruction Tuning:** Instruction tuning with over 200K QA pairs enables the model to effectively align visual information with 3D spatial context and language instructions.
- **Spatial-Visual-View Fusion:** A novel fusion mechanism integrates 3D geometric tokens, per-view camera tokens, and 2D appearance features for joint spatio-linguistic understanding.
- **Vision-Spatial-Temporal Intelligence Benchmark (VSTI-Bench):** A new benchmark with over 138.6K QA pairs, specifically designed to evaluate the model's understanding of spatio-temporal relationships evolving from camera motion within 3D environments.

## 🛠️ VLM-3R Architecture

The core of VLM-3R is a pre-trained Large Multimodal Model (LMM), integrated with modules for deriving geometric encodings, camera view encodings, and visual features from the input video; these diverse inputs are subsequently fused effectively with language representations. VLM-3R does not rely on pre-built 3D maps or external depth sensors. This design directly addresses key limitations of existing approaches, such as the common inadequacy of Video LLMs in perceiving rich spatial context from monocular video and the restrictive dependency of many specialized 3D-LLMs on prior 3D map or depth sensor inputs.

**Architecture Overview Diagram:**

<<<<<<< HEAD
[Video of VLM3R Network Architecture Demonstration](https://github.com/user-attachments/assets/f82f7905-879f-414a-a690-99fc471f2a50)
=======
[Image of VLM3R Network Architecture Diagram](https://github.com/user-attachments/assets/f82f7905-879f-414a-a690-99fc471f2a50)
>>>>>>> a81c1857

*Our method takes monocular video and language instruction as input. Visual Encoder coupled with Spatial Encoder extract frame-level appearance, camera view position, and globally aligned geometry. Visual-Geometry Fusion integrates these through attention and projection layers to create 3D-aware visual features for the LMM. During the inference stage, this fusion enables reliable spatial and temporal reasoning.*

**Key Components:**

- **3D Reconstructive Tokenization:** Utilizes the pre-trained CUT3R model to process monocular video frame-by-frame, extracting implicit latent representations (enriched feature tokens and camera view tokens). These tokens serve as rich 3D reconstructive tokens, compactly encoding observed 3D geometry and camera perspective without relying on explicit point clouds.

- **Spatial-Visual-View Fusion:** Employs a cross-attention mechanism where the VLM's native visual tokens (Hv) attend to a unified 3D representation (Z3D, formed by concatenated 3D feature tokens Ft′ and camera view tokens zt′). The output of this attention stage (Hattn) is then residually connected with the original visual tokens (Hv′=Hv+Hattn). This enriched representation Hv′ subsequently passes through a two-layer MLP projector for alignment with the LMM.

  ```
  Z_3D = Concat(F'_t, z'_t)
  H_attn = CrossAttention(Query: H_v, KeyValue: Z_3D)
  H'_v = H_v + H_attn
  ProjectedFeatures = MLP_2-layer(H'_v)
  ```

- **Training Objective & Fine-tuning Strategy:** Adopts the same learning objective as LLaVA-NeXT-Video. To achieve efficient adaptation, Low-Rank Adaptation (LoRA) is employed for fine-tuning, which involves updating parameters within the 3D fusion attention block and the projection layers.

## 📊 Datasets & Benchmarks

- **Multimodal Spatial Instruction Data Generation:** A scalable, automated data generation pipeline produced over **200,000** general question-answer pairs for spatial reasoning from monocular video, and **4,225** embodied route planning data instances generated using simulators. This data is derived from existing 3D datasets like ScanNet, ScanNet++, and ARKitScenes, processed via detailed spatio-temporal scene graphs to automatically generate QA pairs for tasks such as object counting, relative distance/direction, appearance order, object size, absolute distance, and room size.
- **Vision-Spatial-Temporal Intelligence Benchmark (VSTI-Bench):** Contains approximately **138,600** QA pairs, distributed across three main categories: Camera Dynamics (49.6%), Camera-Object Interactions (38.4%), and Object Relative Position (12.0%). It is designed to assess LMMs' ability to perceive and reason about relative camera/object motion, dynamic object-camera relationships, and evolving spatial configurations.

## ⚙️ Setup

### 1. Clone Repository and Submodules

```
git clone https://github.com/Jian-Zhang-3DV/VLM-3R.git
cd VLM-3R
git submodule update --init --recursive
```

### 2. Environment Setup

1. **Create conda environment:**

   ```
   conda create -n vlm3r python=3.10 -y
   conda activate vlm3r
   ```

2. **Install base packages:**

   ```
   pip install --upgrade pip
   conda install pytorch==2.1.1 torchvision==0.16.1 pytorch-cuda=12.1 -c pytorch -c nvidia -y
   ```

3. **Install project dependencies:**

   ```
   pip install -e ".[train]"
   # Note: The FlashAttention wheel URL might be specific. Consider verifying compatibility.
   pip install https://github.com/Dao-AILab/flash-attention/releases/download/v2.7.1.post1/flash_attn-2.7.1.post1+cu12torch2.1cxx11abiFALSE-cp310-cp310-linux_x86_64.whl
   pip install decord openai accelerate==0.29.1
   ```

### 3. Install CUT3R

1. **Install requirements:**

   ```
   cd CUT3R
   pip install -r requirements.txt
   ```

2. **Build CUT3R extension:**

   ```
   cd src/croco/models/curope/
   python setup.py build_ext --inplace
   cd ../../../../ # Return to CUT3R root
   ```

3. **Download checkpoint:**

   ```
   cd src # Navigate to src within CUT3R
   pip install gdown
   gdown --fuzzy https://drive.google.com/file/d/1Asz-ZB3FfpzZYwunhQvNPZEUA8XUNAYD/view?usp=drive_link
   cd ../.. # Return to VLM-3R root
   ```

## ▶️ Test Run

1. **Run Video Test Example:**

   ```
   CUDA_VISIBLE_DEVICES=0 bash scripts/video/demo/video_demo.sh \
       Journey9ni/vlm-3r-llava-qwen2-lora \
       qwen_1_5 32 2 average grid True \
       playground/demo/47334096.mp4 \
       lmms-lab/LLaVA-NeXT-Video-7B-Qwen2
   ```

   **Explanation:**

   - `CUDA_VISIBLE_DEVICES=0`: Specifies the GPU device number to use.
   - `Journey9ni/vlm-3r-llava-qwen2-lora`: Specifies the location of the model checkpoint.
   - `qwen_1_5`: Specifies the model version to use.
   - `32 2 average grid True`: These are parameter settings for model inference.
   - `playground/demo/47334096.mp4`: Specifies the path to the video file to be tested.
   - `lmms-lab/LLaVA-NeXT-Video-7B-Qwen2`: Specifies the base model path for the LoRA model.

## 📥 Model Weights

The model weights can be downloaded from Hugging Face:

```
# Download model weights from Hugging Face
git lfs install
git clone https://huggingface.co/Journey9ni/vlm-3r-llava-qwen2-lora
```

The model weights include:

- LoRA weight files
- Configuration files
- Other necessary model files

## 📝 TODO List

- [x] Release model weights and inference code
- [ ] Release training data, data generation scripts, and training scripts
- [ ] Evaluate on VSiBench
- [ ] Release VSTiBench data and evaluation code

## 🙏 Acknowledgements

We would like to express our gratitude to the following projects for their valuable contributions:

- [CUT3R](https://github.com/CUT3R/CUT3R): Provides the spatial feature encoder used in our model.
- [LLaVA-NeXT](https://github.com/LLaVA-VL/LLaVA-NeXT): Serves as the foundation for our codebase.
- [thinking-in-space](https://github.com/vision-x-nyu/thinking-in-space): Offers important evaluation methods for 3D understanding capabilities of VLM.<|MERGE_RESOLUTION|>--- conflicted
+++ resolved
@@ -32,11 +32,7 @@
 
 **Architecture Overview Diagram:**
 
-<<<<<<< HEAD
 [Video of VLM3R Network Architecture Demonstration](https://github.com/user-attachments/assets/f82f7905-879f-414a-a690-99fc471f2a50)
-=======
-[Image of VLM3R Network Architecture Diagram](https://github.com/user-attachments/assets/f82f7905-879f-414a-a690-99fc471f2a50)
->>>>>>> a81c1857
 
 *Our method takes monocular video and language instruction as input. Visual Encoder coupled with Spatial Encoder extract frame-level appearance, camera view position, and globally aligned geometry. Visual-Geometry Fusion integrates these through attention and projection layers to create 3D-aware visual features for the LMM. During the inference stage, this fusion enables reliable spatial and temporal reasoning.*
 
